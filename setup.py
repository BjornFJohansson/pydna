--- conflicted
+++ resolved
@@ -25,39 +25,6 @@
     for line in f.readlines():
         install_requires.append(re.split(r"(<|>|=)=", line)[0])
 
-
-<<<<<<< HEAD
-setup(  name="pydna",
-		author=__author__,
-		author_email=__email__,
-		zip_safe=False,
-		packages=find_packages("src"),
-		package_dir={"": "src"},
-		url="https://github.com/BjornFJohansson/pydna",
-		license="LICENSE.txt",
-		description="Representing double stranded DNA and functions for simulating cloning and homologous recombination between DNA molecules.",
-		long_description=long_description,
-		long_description_content_type="text/markdown",
-		setup_requires=["pytest-runner", "setuptools_scm"],
-		use_scm_version={"write_to": "src/pydna/_version.py"},
-		install_requires=install_requires,
-		keywords="bioinformatics",
-		classifiers=[
-			"Development Status :: 4 - Beta",
-			"Environment :: Console",
-			"Intended Audience :: Education",
-			"Intended Audience :: Developers",
-			"Intended Audience :: Science/Research",
-			"License :: OSI Approved :: BSD License",
-			"Operating System :: OS Independent",
-			"Programming Language :: Python :: 3.7",
-			"Programming Language :: Python :: 3.8",
-			"Programming Language :: Python :: 3.9",
-			"Topic :: Education",
-			"Topic :: Scientific/Engineering :: Bio-Informatics",
-		],
-)
-=======
 setup(name="pydna",
       author=__author__,
       author_email=__email__,
@@ -86,5 +53,4 @@
                    "Programming Language :: Python :: 3.8",
                    "Programming Language :: Python :: 3.9",
                    "Topic :: Education",
-                   "Topic :: Scientific/Engineering :: Bio-Informatics", ],)
->>>>>>> 4ed348a0
+                   "Topic :: Scientific/Engineering :: Bio-Informatics", ],)